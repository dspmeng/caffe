--- conflicted
+++ resolved
@@ -35,7 +35,6 @@
 include(cmake/WindowsCreateLinkHeader.cmake)
 
 # ---[ Options
-<<<<<<< HEAD
 caffe_option(CPU_ONLY "Build Caffe without CUDA and OpenCL support" OFF)
 caffe_option(USE_INDEX_64 "Build Caffe with 64 bit indexing" OFF)
 caffe_option(USE_CUDA "Build Caffe with CUDA support" OFF)
@@ -46,10 +45,6 @@
 caffe_option(USE_ISAAC "Build Caffe with ISAAC support (instead of using ViennaClBLAS)" OFF)
 caffe_option(USE_CUDNN "Build Caffe with cuDNN library support" OFF)
 caffe_option(BUILD_SHARED_LIBS "Build shared libraries" ON)
-=======
-caffe_option(CPU_ONLY  "Build Caffe without CUDA support" OFF) # TODO: rename to USE_CUDA
-caffe_option(USE_CUDNN "Build Caffe with cuDNN library support" ON IF NOT CPU_ONLY)
->>>>>>> 8bb7cbc2
 if(MSVC)
   # default to static libs
   caffe_option(BUILD_SHARED_LIBS "Build shared libraries" OFF)
@@ -65,7 +60,6 @@
 caffe_option(USE_LEVELDB "Build with levelDB" ON)
 caffe_option(USE_LMDB "Build with lmdb" ON)
 caffe_option(ALLOW_LMDB_NOLOCK "Allow MDB_NOLOCK when reading LMDB files (only if necessary)" OFF)
-<<<<<<< HEAD
 caffe_option(USE_OPENMP "Link with OpenMP (when your BLAS wants OpenMP and you get linker errors)" OFF)
 caffe_option(USE_FFT "Build with fftw3 or/and clFFT" OFF)
 
@@ -83,8 +77,6 @@
   set(USE_CLBLAS ON)
 endif()
 
-=======
->>>>>>> 8bb7cbc2
 caffe_option(protobuf_MODULE_COMPATIBLE "Make the protobuf-config.cmake compatible with the module mode" ON IF MSVC)
 
 if(MSVC AND BUILD_SHARED_LIBS)
@@ -115,13 +107,10 @@
   message("-- Warning: forcing libstdc++ (controlled by USE_libstdcpp option in cmake)")
 endif()
 
-<<<<<<< HEAD
 if(USE_INDEX_64)
   list(APPEND Caffe_DEFINITIONS PUBLIC -DUSE_INDEX_64)
 endif()
 
-=======
->>>>>>> 8bb7cbc2
 if(NOT MSVC)
   add_definitions(-DGTEST_USE_OWN_TR1_TUPLE)
 endif()
