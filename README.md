--- conflicted
+++ resolved
@@ -1,4 +1,3 @@
-<<<<<<< HEAD
 # OpenCL Caffe
 
 **This is an experimental, community-maintained branch led by Fabian Tschopp (@naibaf7). It is a work-in-progress.**
@@ -106,25 +105,6 @@
 
 Prebuilt binaries can be downloaded from the latest CI build on appveyor for the following configurations:
 
-- Visual Studio 2015, CPU only, Python 2.7: [Caffe Release](https://ci.appveyor.com/api/projects/BVLC/caffe/artifacts/build/caffe.zip?branch=windows&job=Environment%3A+MSVC_VERSION%3D14%2C+WITH_NINJA%3D0%2C+CMAKE_CONFIG%3DRelease%2C+CMAKE_BUILD_SHARED_LIBS%3D0), [Caffe Debug](https://ci.appveyor.com/api/projects/BVLC/caffe/artifacts/build/caffe.zip?branch=windows&job=Environment%3A+MSVC_VERSION%3D14%2C+WITH_NINJA%3D0%2C+CMAKE_CONFIG%3DDebug%2C+CMAKE_BUILD_SHARED_LIBS%3D0) and [Caffe Dependencies](https://ci.appveyor.com/api/projects/BVLC/caffe/artifacts/build/dependencies.zip?branch=windows&job=Environment%3A+MSVC_VERSION%3D14%2C+WITH_NINJA%3D0%2C+CMAKE_CONFIG%3DRelease%2C+CMAKE_BUILD_SHARED_LIBS%3D0)
-
-- Visual Studio 2013, CPU only, Python 2.7: [Caffe Release](https://ci.appveyor.com/api/projects/BVLC/caffe/artifacts/build/caffe.zip?branch=windows&job=Environment%3A+MSVC_VERSION%3D12%2C+WITH_NINJA%3D0%2C+CMAKE_CONFIG%3DRelease%2C+CMAKE_BUILD_SHARED_LIBS%3D0), [Caffe Debug](https://ci.appveyor.com/api/projects/BVLC/caffe/artifacts/build/caffe.zip?branch=windows&job=Environment%3A+MSVC_VERSION%3D12%2C+WITH_NINJA%3D0%2C+CMAKE_CONFIG%3DDebug%2C+CMAKE_BUILD_SHARED_LIBS%3D0) and [Caffe Dependencies](https://ci.appveyor.com/api/projects/BVLC/caffe/artifacts/build/dependencies.zip?branch=windows&job=Environment%3A+MSVC_VERSION%3D12%2C+WITH_NINJA%3D0%2C+CMAKE_CONFIG%3DRelease%2C+CMAKE_BUILD_SHARED_LIBS%3D0)
-
-=======
-# Windows Caffe
-
-**This is an experimental, communtity based branch led by Guillaume Dumont (@willyd). It is a work-in-progress.**
-
-This branch of Caffe ports the framework to Windows.
-
-[![Travis Build Status](https://api.travis-ci.org/BVLC/caffe.svg?branch=windows)](https://travis-ci.org/BVLC/caffe) Travis (Linux build)
-
-[![Build status](https://ci.appveyor.com/api/projects/status/ew7cl2k1qfsnyql4/branch/windows?svg=true)](https://ci.appveyor.com/project/BVLC/caffe/branch/windows) AppVeyor (Windows build)
-
-## Prebuilt binaries
-
-Prebuilt binaries can be downloaded from the latest CI build on appveyor for the following configurations:
-
 - Visual Studio 2015, CPU only, Python 3.5: [Caffe Release](https://ci.appveyor.com/api/projects/BVLC/caffe/artifacts/build/caffe.zip?branch=windows&job=Environment%3A%20MSVC_VERSION%3D14%2C%20WITH_NINJA%3D0%2C%20CMAKE_CONFIG%3DRelease%2C%20CMAKE_BUILD_SHARED_LIBS%3D0%2C%20PYTHON_VERSION%3D3%2C%20WITH_CUDA%3D0), ~~[Caffe Debug](https://ci.appveyor.com/api/projects/BVLC/caffe/artifacts/build/caffe.zip?branch=windows&job=Environment%3A%20MSVC_VERSION%3D14%2C%20WITH_NINJA%3D0%2C%20CMAKE_CONFIG%3DDebug%2C%20CMAKE_BUILD_SHARED_LIBS%3D0%2C%20PYTHON_VERSION%3D3%2C%20WITH_CUDA%3D0)~~
 
 - Visual Studio 2015, CUDA 8.0, Python 3.5: [Caffe Release](https://ci.appveyor.com/api/projects/BVLC/caffe/artifacts/build/caffe.zip?branch=windows&job=Environment%3A%20MSVC_VERSION%3D14%2C%20WITH_NINJA%3D1%2C%20CMAKE_CONFIG%3DRelease%2C%20CMAKE_BUILD_SHARED_LIBS%3D0%2C%20PYTHON_VERSION%3D3%2C%20WITH_CUDA%3D1)
@@ -135,7 +115,6 @@
 
 - Visual Studio 2013, CPU only, Python 2.7: [Caffe Release](https://ci.appveyor.com/api/projects/BVLC/caffe/artifacts/build/caffe.zip?branch=windows&job=Environment%3A%20MSVC_VERSION%3D12%2C%20WITH_NINJA%3D0%2C%20CMAKE_CONFIG%3DRelease%2C%20CMAKE_BUILD_SHARED_LIBS%3D0%2C%20PYTHON_VERSION%3D2%2C%20WITH_CUDA%3D0), [Caffe Debug](https://ci.appveyor.com/api/projects/BVLC/caffe/artifacts/build/caffe.zip?branch=windows&job=Environment%3A%20MSVC_VERSION%3D12%2C%20WITH_NINJA%3D0%2C%20CMAKE_CONFIG%3DDebug%2C%20CMAKE_BUILD_SHARED_LIBS%3D0%2C%20PYTHON_VERSION%3D2%2C%20WITH_CUDA%3D0)
 
->>>>>>> 8a49d455
 
 ## Windows Setup
 
@@ -143,11 +122,6 @@
 
  - Visual Studio 2013 or 2015
  - [CMake](https://cmake.org/) 3.4 or higher (Visual Studio and [Ninja](https://ninja-build.org/) generators are supported)
-<<<<<<< HEAD
- - Python 2.7 Anaconda x64 (or Miniconda).
- - CUDA 7.5 or 8.0 (optional) (use CUDA 8 if using Visual Studio 2015)
- - cuDNN v5 (optional)
-=======
 
 ### Optional Dependencies
 
@@ -155,7 +129,6 @@
  - Matlab for the matcaffe interface.
  - CUDA 7.5 or 8.0 (use CUDA 8 if using Visual Studio 2015)
  - cuDNN v5
->>>>>>> 8a49d455
 
  We assume that `cmake.exe` and `python.exe` are on your `PATH`.
 
@@ -169,44 +142,17 @@
 :: Edit any of the options inside build_win.cmd to suit your needs
 C:\Projects\caffe> scripts\build_win.cmd
 ```
-<<<<<<< HEAD
-The `build_win.cmd` script should be executed once to download the dependencies, create the Visual Studio project files (or the ninja build files) and build the Release configuration. After that you should add the required folders to your `PATH` by executing the following command:
-```cmd
-C:\Projects\caffe> call build\libraries\prependpath.bat
-```
-Once this is done you can use the `pycaffe` interface or run `caffe.exe` from the command line. If you want to debug the `caffe.exe` exectuable, open Visual Studio from a `cmd.exe` prompt that has the required directories in its `PATH` variable and open the `C:\Projects\caffe\build\Caffe.sln` and proceed as normal. Alternatively, you can copy the required DLLs next to the `caffe.exe` ( or `caffe-d.exe` in Debug).
-
-Should you encounter any error please post the output of the above commands by redirecting the output to a file and open a topic on the [caffe-users list](https://groups.google.com/forum/#!forum/caffe-users) mailing list.
-=======
 The `build_win.cmd` script will download the dependencies, create the Visual Studio project files (or the ninja build files) and build the Release configuration. By default all the required DLLs will be copied (or hard linked when possible) next to the consuming binaries. If you wish to disable this option, you can by changing the command line option `-DCOPY_PREREQUISITES=0`. The prebuilt libraries also provide a `prependpath.bat` batch script that can temporarily modify your `PATH` envrionment variable to make the required DLLs available.
->>>>>>> 8a49d455
 
 Below is a more complete description of some of the steps involved in building caffe.
 
 ### Install the caffe dependencies
 
-<<<<<<< HEAD
-The easiest and recommended way of installing the required dependencies is by downloading the pre-built libraries using the [scripts\download_prebuilt_dependencies.py](scripts\download_prebuilt_dependencies.py) file. Depending on your compiler one of the following commands should download and extract the prebuilt dependencies to your current working directory:
-
-```cmd
-:: Install Visual Studio 2013 dependencies
-> python scripts\download_prebuilt_dependencies.py --msvc_version=v120
-:: Or install Visual Studio 2015 dependencies
-> python scripts\download_prebuilt_dependencies.py --msvc_version=v140
-```
-
-This will create a folder called `libraries` containing all the required dependencies. Alternatively you can build them yourself by following the instructions in the [caffe-builder](https://github.com/willyd/caffe-builder) [README](https://github.com/willyd/caffe-builder/blob/master/README.md). For the remaining of these instructions we will assume that the libraries folder is in a folder defined by the `%CAFFE_DEPENDENCIES%` environment variable.
+By default CMake will download and extract prebuilt dependencies for your compiler and python version. It will create a folder called `libraries` containing all the required dependencies inside your build folder. Alternatively you can build them yourself by following the instructions in the [caffe-builder](https://github.com/willyd/caffe-builder) [README](https://github.com/willyd/caffe-builder/blob/master/README.md).
 
 ### Use cuDNN
 
-To use cuDNN you need to define the CUDNN_ROOT cache variable to point to where you unpacked the cuDNN files e.g. `C:/Projects/caffe/cudnn-8.0-windows10-x64-v5.1/cuda`. For example the command in [scripts/build_win.cmd](scripts/build_win.cmd) would become:
-=======
-By default CMake will download and extract prebuilt dependencies for your compiler and python version. It will create a folder called `libraries` containing all the required dependencies inside your build folder. Alternatively you can build them yourself by following the instructions in the [caffe-builder](https://github.com/willyd/caffe-builder) [README](https://github.com/willyd/caffe-builder/blob/master/README.md).
-
-### Use cuDNN
-
 To use cuDNN the easiest way is to copy the content of the `cuda` folder into your CUDA toolkit installation directory. For example if you installed CUDA 8.0 and downloaded cudnn-8.0-windows10-x64-v5.1.zip you should copy the content of the `cuda` directory to `C:\Program Files\NVIDIA GPU Computing Toolkit\CUDA\v8.0`. Alternatively, you can define the CUDNN_ROOT cache variable to point to where you unpacked the cuDNN files e.g. `C:/Projects/caffe/cudnn-8.0-windows10-x64-v5.1/cuda`. For example the command in [scripts/build_win.cmd](scripts/build_win.cmd) would become:
->>>>>>> 8a49d455
 ```
 cmake -G"!CMAKE_GENERATOR!" ^
       -DBLAS=Open ^
@@ -235,29 +181,17 @@
 ```
 also you will need a protobuf python package that is compatible with pre-built dependencies. This package can be installed this way:
 ```
-<<<<<<< HEAD
-conda config --add channels willyd
-conda install --yes protobuf==3.1.0.vc12
-```
-If Python is installed the default is to build the python interface and python layers. If you wish to disable the python layers or the python build use the CMake options `-DBUILD_python_layer=0` and `-DBUILD_python=0` respectively. In order to use the python interface you need to either add the `C:\Projects\caffe\python` folder to your python path of copy the `C:\Projects\caffe\python\caffe` folder to your `site_packages` folder. Also, you need to edit your `PATH` or copy the required DLLs next to the `caffe.pyd` file. Only Python 2.7 x64 has been tested on Windows.
+conda install --yes --channel willyd protobuf==3.1.0
+```
+If Python is installed the default is to build the python interface and python layers. If you wish to disable the python layers or the python build use the CMake options `-DBUILD_python_layer=0` and `-DBUILD_python=0` respectively. In order to use the python interface you need to either add the `C:\Projects\caffe\python` folder to your python path of copy the `C:\Projects\caffe\python\caffe` folder to your `site_packages` folder.
 
 ### Using the MATLAB interface
 
-Follow the above procedure and use `-DBUILD_matlab=ON`. Then, you need to add the path to the generated `.mexw64` file to your `PATH` and the folder caffe/matlab to your Matlab search PATH to use matcaffe.
-
-=======
-conda install --yes --channel willyd protobuf==3.1.0
-```
-If Python is installed the default is to build the python interface and python layers. If you wish to disable the python layers or the python build use the CMake options `-DBUILD_python_layer=0` and `-DBUILD_python=0` respectively. In order to use the python interface you need to either add the `C:\Projects\caffe\python` folder to your python path of copy the `C:\Projects\caffe\python\caffe` folder to your `site_packages` folder.
-
-### Using the MATLAB interface
-
 Follow the above procedure and use `-DBUILD_matlab=ON`. Change your current directory in MATLAB to `C:\Projects\caffe\matlab` and run the following command to run the tests:
 ```
 >> caffe.run_tests()
 ```
 If all tests pass you can test if the classification_demo works as well. First, from `C:\Projects\caffe` run `python scripts\download_model_binary.py models\bvlc_reference_caffenet` to download the pre-trained caffemodel from the model zoo. Then change your MATLAB directory to `C:\Projects\caffe\matlab\demo` and run `classification_demo`.
->>>>>>> 8a49d455
 
 ### Using the Ninja generator
 
@@ -272,14 +206,9 @@
 
 CMake can be used to build a shared library instead of the default static library. To do so follow the above procedure and use `-DBUILD_SHARED_LIBS=ON`. Please note however, that some tests (more specifically the solver related tests) will fail since both the test exectuable and caffe library do not share static objects contained in the protobuf library.
 
-<<<<<<< HEAD
-### TODOs
-- Python 3.5: Create protobuf packages for 3.5. Rebuild dependencies especially boost python with 3.5.
-=======
 ### Troubleshooting
 
 Should you encounter any error please post the output of the above commands by redirecting the output to a file and open a topic on the [caffe-users list](https://groups.google.com/forum/#!forum/caffe-users) mailing list.
->>>>>>> 8a49d455
 
 ## Previous Visual Studio based build
 
@@ -289,10 +218,7 @@
 
 - The `GPUTimer` related test cases always fail on Windows. This seems to be a difference between UNIX and Windows.
 - Shared library (DLL) build will have failing tests.
-<<<<<<< HEAD
-=======
 - Shared library build only works with the Ninja generator
->>>>>>> 8a49d455
 
 ## Further Details
 
