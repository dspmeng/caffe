#ifndef CAFFE_IM2COL_LAYER_HPP_
#define CAFFE_IM2COL_LAYER_HPP_

#include <vector>

#include "caffe/blob.hpp"
#include "caffe/layer.hpp"
#include "caffe/proto/caffe.pb.h"

namespace caffe {

/**
 * @brief A helper for image operations that rearranges image regions int_tpo
 *        column vectors.  Used by ConvolutionLayer to perform convolution
 *        by matrix multiplication.
 *
 * TODO(dox): thorough documentation for Forward, Backward, and proto params.
 */
template <typename Dtype>
class Im2colLayer : public Layer<Dtype> {
 public:
  explicit Im2colLayer(const LayerParameter& param)
      : Layer<Dtype>(param) {}
  virtual void LayerSetUp(const vector<Blob<Dtype>*>& bottom,
      const vector<Blob<Dtype>*>& top);
  virtual void Reshape(const vector<Blob<Dtype>*>& bottom,
      const vector<Blob<Dtype>*>& top);

  virtual inline const char* type() const { return "Im2col"; }
  virtual inline int_tp ExactNumBottomBlobs() const { return 1; }
  virtual inline int_tp ExactNumTopBlobs() const { return 1; }

 protected:
  virtual void Forward_cpu(const vector<Blob<Dtype>*>& bottom,
      const vector<Blob<Dtype>*>& top);
  virtual void Forward_gpu(const vector<Blob<Dtype>*>& bottom,
      const vector<Blob<Dtype>*>& top);
  virtual void Backward_cpu(const vector<Blob<Dtype>*>& top,
      const vector<bool>& propagate_down, const vector<Blob<Dtype>*>& bottom);
  virtual void Backward_gpu(const vector<Blob<Dtype>*>& top,
      const vector<bool>& propagate_down, const vector<Blob<Dtype>*>& bottom);

  /// @brief The spatial dimensions of a filter kernel.
  Blob<int_tp> kernel_shape_;
  /// @brief The spatial dimensions of the stride.
  Blob<int_tp> stride_;
  /// @brief The spatial dimensions of the padding.
<<<<<<< HEAD
  Blob<int_tp> pad_;
=======
  Blob<int> pad_;
  /// @brief The spatial dimensions of the dilation.
  Blob<int> dilation_;
>>>>>>> 08c5dfd5

  int_tp num_spatial_axes_;
  int_tp bottom_dim_;
  int_tp top_dim_;

  int_tp channel_axis_;
  int_tp num_;
  int_tp channels_;

  bool force_nd_im2col_;
};

}  // namespace caffe

#endif  // CAFFE_IM2COL_LAYER_HPP_<|MERGE_RESOLUTION|>--- conflicted
+++ resolved
@@ -45,13 +45,9 @@
   /// @brief The spatial dimensions of the stride.
   Blob<int_tp> stride_;
   /// @brief The spatial dimensions of the padding.
-<<<<<<< HEAD
   Blob<int_tp> pad_;
-=======
-  Blob<int> pad_;
   /// @brief The spatial dimensions of the dilation.
-  Blob<int> dilation_;
->>>>>>> 08c5dfd5
+  Blob<int_tp> dilation_;
 
   int_tp num_spatial_axes_;
   int_tp bottom_dim_;
