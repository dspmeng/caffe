--- conflicted
+++ resolved
@@ -185,7 +185,6 @@
 template <typename Dtype>
 inline void setConvolutionDesc(cudnnConvolutionDescriptor_t* conv,
     cudnnTensorDescriptor_t bottom, cudnnFilterDescriptor_t filter,
-<<<<<<< HEAD
     const int_tp num_spatial_dims, const int_tp* pad, const int_tp* stride) {
 
   std::vector<int> pad_int(num_spatial_dims);
@@ -205,17 +204,6 @@
   CUDNN_CHECK(cudnnSetConvolutionNdDescriptor(*conv, num_spatial_dims,
         pad_ptr, stride_ptr, upscale_ptr, CUDNN_CROSS_CORRELATION,
         dataType<Dtype>::type));
-=======
-    int pad_h, int pad_w, int stride_h, int stride_w) {
-#if CUDNN_VERSION_MIN(6, 0, 0)
-  CUDNN_CHECK(cudnnSetConvolution2dDescriptor(*conv,
-      pad_h, pad_w, stride_h, stride_w, 1, 1, CUDNN_CROSS_CORRELATION,
-      dataType<Dtype>::type));
-#else
-    CUDNN_CHECK(cudnnSetConvolution2dDescriptor(*conv,
-      pad_h, pad_w, stride_h, stride_w, 1, 1, CUDNN_CROSS_CORRELATION));
-#endif
->>>>>>> c0597b15
 }
 
 template <typename Dtype>
