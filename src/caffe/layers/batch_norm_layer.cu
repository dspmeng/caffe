--- conflicted
+++ resolved
@@ -17,286 +17,185 @@
   if (this->device_->backend() == BACKEND_CUDA) {
 #ifdef USE_CUDA
     if (bottom[0] != top[0]) {
-      caffe_copy(bottom[0]->count(), bottom_data, top_data);
-    }
-
-    if (use_global_stats_) {
-      // use the stored mean/variance estimates.
-      const Dtype scale_factor =
-          this->blobs_[2]->cpu_data()[0] == 0 ?
-              0 : 1 / this->blobs_[2]->cpu_data()[0];
-      caffe_gpu_scale(variance_.count(), scale_factor,
-                      this->blobs_[0]->gpu_data(), mean_.mutable_gpu_data());
-      caffe_gpu_scale(variance_.count(), scale_factor,
-                      this->blobs_[1]->gpu_data(),
-                      variance_.mutable_gpu_data());
-    } else {
-      // compute mean
-      caffe_gpu_gemv<Dtype>(CblasNoTrans, channels_ * num, spatial_dim,
-                            1. / (num * spatial_dim), bottom_data,
-                            spatial_sum_multiplier_.gpu_data(), 0.,
-                            num_by_chans_.mutable_gpu_data());
-      caffe_gpu_gemv<Dtype>(CblasTrans, num, channels_, 1.,
-                            num_by_chans_.gpu_data(),
-                            batch_sum_multiplier_.gpu_data(), 0.,
-                            mean_.mutable_gpu_data());
-    }
-
-    // subtract mean
-    caffe_gpu_gemm<Dtype>(CblasNoTrans, CblasNoTrans, num, channels_, 1, 1,
-                          batch_sum_multiplier_.gpu_data(), mean_.gpu_data(),
-                          0., num_by_chans_.mutable_gpu_data());
-    caffe_gpu_gemm<Dtype>(CblasNoTrans, CblasNoTrans, channels_ * num,
-                          spatial_dim, 1, -1, num_by_chans_.gpu_data(),
-                          spatial_sum_multiplier_.gpu_data(), 1., top_data);
-
-    if (!use_global_stats_) {
-      // compute variance using var(X) = E((X-EX)^2)
-      caffe_gpu_powx(top[0]->count(), top_data, Dtype(2),
-                     temp_.mutable_gpu_data());  // (X-EX)^2
-      caffe_gpu_gemv<Dtype>(CblasNoTrans, channels_ * num, spatial_dim,
-                            1. / (num * spatial_dim), temp_.gpu_data(),
-                            spatial_sum_multiplier_.gpu_data(), 0.,
-                            num_by_chans_.mutable_gpu_data());
-      caffe_gpu_gemv<Dtype>(CblasTrans, num, channels_, 1.,
-                            num_by_chans_.gpu_data(),
-                            batch_sum_multiplier_.gpu_data(), 0.,
-                            variance_.mutable_gpu_data());  // E((X_EX)^2)
-
-      // compute and save moving average
-      this->blobs_[2]->mutable_cpu_data()[0] *= moving_average_fraction_;
-      this->blobs_[2]->mutable_cpu_data()[0] += 1;
-      caffe_gpu_axpby(mean_.count(), Dtype(1), mean_.gpu_data(),
-                      moving_average_fraction_,
-                      this->blobs_[0]->mutable_gpu_data());
-      int_tp m = bottom[0]->count() / channels_;
-      Dtype bias_correction_factor = m > 1 ? Dtype(m) / (m - 1) : 1;
-      caffe_gpu_axpby(variance_.count(), bias_correction_factor,
-                      variance_.gpu_data(), moving_average_fraction_,
-                      this->blobs_[1]->mutable_gpu_data());
-    }
-
-    // normalize variance
-    caffe_gpu_add_scalar(variance_.count(), eps_, variance_.mutable_gpu_data());
-    caffe_gpu_powx(variance_.count(), variance_.gpu_data(), Dtype(0.5),
-                   variance_.mutable_gpu_data());
-
-    // replicate variance to input size
-    caffe_gpu_gemm<Dtype>(CblasNoTrans, CblasNoTrans, num, channels_, 1, 1,
-                          batch_sum_multiplier_.gpu_data(),
-                          variance_.gpu_data(), 0.,
-                          num_by_chans_.mutable_gpu_data());
-    caffe_gpu_gemm<Dtype>(CblasNoTrans, CblasNoTrans, channels_ * num,
-                          spatial_dim, 1, 1., num_by_chans_.gpu_data(),
-                          spatial_sum_multiplier_.gpu_data(), 0.,
-                          temp_.mutable_gpu_data());
-    caffe_gpu_div(temp_.count(), top_data, temp_.gpu_data(), top_data);
-    // TODO(cdoersch): The caching is only needed because later in-place layers
-    //                 might clobber the data.  Can we skip this if they won't?
-    caffe_copy(x_norm_.count(), top_data, x_norm_.mutable_gpu_data());
+        caffe_copy(bottom[0]->count(), bottom_data, top_data);
+      }
+      if (use_global_stats_) {
+        // use the stored mean/variance estimates.
+        const Dtype scale_factor = this->blobs_[2]->cpu_data()[0] == 0 ?
+            0 : 1 / this->blobs_[2]->cpu_data()[0];
+        caffe_gpu_scale(variance_.count(), scale_factor,
+            this->blobs_[0]->gpu_data(), mean_.mutable_gpu_data());
+        caffe_gpu_scale(variance_.count(), scale_factor,
+            this->blobs_[1]->gpu_data(), variance_.mutable_gpu_data());
+      } else {
+        // compute mean
+        caffe_gpu_gemv<Dtype>(CblasNoTrans, channels_ * num, spatial_dim,
+            1. / (num * spatial_dim), bottom_data,
+            spatial_sum_multiplier_.gpu_data(), 0.,
+            num_by_chans_.mutable_gpu_data());
+        caffe_gpu_gemv<Dtype>(CblasTrans, num, channels_, 1.,
+            num_by_chans_.gpu_data(), batch_sum_multiplier_.gpu_data(), 0.,
+            mean_.mutable_gpu_data());
+      }
+
+      // subtract mean
+      caffe_gpu_gemm<Dtype>(CblasNoTrans, CblasNoTrans, num, channels_, 1, 1,
+          batch_sum_multiplier_.gpu_data(), mean_.gpu_data(), 0.,
+          num_by_chans_.mutable_gpu_data());
+      caffe_gpu_gemm<Dtype>(CblasNoTrans, CblasNoTrans, channels_ * num,
+          spatial_dim, 1, -1, num_by_chans_.gpu_data(),
+          spatial_sum_multiplier_.gpu_data(), 1., top_data);
+
+      if (!use_global_stats_) {
+        // compute variance using var(X) = E((X-EX)^2)
+        caffe_gpu_mul(top[0]->count(), top[0]->gpu_data(), top[0]->gpu_data(),
+            temp_.mutable_gpu_data());  // (X-EX)^2
+        caffe_gpu_gemv<Dtype>(CblasNoTrans, channels_ * num, spatial_dim,
+            1. / (num * spatial_dim), temp_.gpu_data(),
+            spatial_sum_multiplier_.gpu_data(), 0.,
+            num_by_chans_.mutable_gpu_data());
+        caffe_gpu_gemv<Dtype>(CblasTrans, num, channels_, Dtype(1.),
+            num_by_chans_.gpu_data(), batch_sum_multiplier_.gpu_data(),
+            Dtype(0.), variance_.mutable_gpu_data());  // E((X_EX)^2)
+
+        // compute and save moving average
+        this->blobs_[2]->mutable_cpu_data()[0] *= moving_average_fraction_;
+        this->blobs_[2]->mutable_cpu_data()[0] += 1;
+        caffe_gpu_axpby(mean_.count(), Dtype(1), mean_.gpu_data(),
+            moving_average_fraction_, this->blobs_[0]->mutable_gpu_data());
+        int_tp m = bottom[0]->count()/channels_;
+        Dtype bias_correction_factor = m > 1 ? Dtype(m)/(m-1) : 1;
+        caffe_gpu_axpby(variance_.count(), bias_correction_factor,
+            variance_.gpu_data(), moving_average_fraction_,
+            this->blobs_[1]->mutable_gpu_data());
+      }
+
+      // normalize variance
+      caffe_gpu_add_scalar(variance_.count(),
+                           eps_, variance_.mutable_gpu_data());
+      caffe_gpu_sqrt(variance_.count(), variance_.gpu_data(),
+                     variance_.mutable_gpu_data());
+
+      // replicate variance to input size
+      caffe_gpu_gemm<Dtype>(CblasNoTrans, CblasNoTrans, num, channels_, 1, 1,
+          batch_sum_multiplier_.gpu_data(), variance_.gpu_data(), 0.,
+          num_by_chans_.mutable_gpu_data());
+      caffe_gpu_gemm<Dtype>(CblasNoTrans, CblasNoTrans, channels_ * num,
+          spatial_dim, 1, 1., num_by_chans_.gpu_data(),
+          spatial_sum_multiplier_.gpu_data(), 0., temp_.mutable_gpu_data());
+      caffe_gpu_div(temp_.count(), top_data, temp_.gpu_data(), top_data);
+      // TODO(cdoersch): The caching is only needed
+      //                 because later in-place layers might clobber the data.
+      //                 Can we skip this if they won't?
+      caffe_copy(x_norm_.count(), top_data,
+    x_norm_.mutable_gpu_data());
 #endif  // USE_CUDA
   } else {
 #ifdef USE_GREENTEA
     viennacl::ocl::context &ctx = viennacl::ocl::get_context(
         this->device_->id());
 
-<<<<<<< HEAD
-    if (use_global_stats_) {
-      const Dtype scale_factor =
-          this->blobs_[2]->cpu_data()[0] == 0 ?
-              0 : 1 / this->blobs_[2]->cpu_data()[0];
-
-      viennacl::ocl::program &program = this->device_->program();
-
-      cl_uint argIdx = 0;
-      size_t global_work_size_[3] = {(size_t)num,
-                                     (size_t)channels_,
-                                     (size_t)spatial_dim};
-      if (bottom[0] == top[0]) {
-         viennacl::ocl::kernel &oclk_bn_use_global_stats = program.get_kernel(
-            CL_KERNEL_SELECT("batch_norm_use_global_stats_in_place"));
-         oclk_bn_use_global_stats.arg(argIdx++, num);
-         oclk_bn_use_global_stats.arg(argIdx++, channels_);
-         oclk_bn_use_global_stats.arg(argIdx++, spatial_dim);
-         oclk_bn_use_global_stats.arg(argIdx++, scale_factor);
-         oclk_bn_use_global_stats.arg(argIdx++, eps_);
-         oclk_bn_use_global_stats.arg(argIdx++,
-           WrapHandle((cl_mem) this->blobs_[0]->gpu_data(), &ctx));
-         oclk_bn_use_global_stats.arg(argIdx++,
-           WrapHandle((cl_mem) this->blobs_[1]->gpu_data(), &ctx));
-         oclk_bn_use_global_stats.arg(argIdx++,
-           WrapHandle((cl_mem) top_data, &ctx));
-         OCL_CHECK(clEnqueueNDRangeKernel(ctx.get_queue().handle().get(),
-                  oclk_bn_use_global_stats.handle().get(), 3, NULL,
-                  global_work_size_, NULL, 0, NULL,
-                  NULL));
+    if (bottom[0] != top[0]) {
+        greentea_copy<Dtype>(bottom[0]->count(), (cl_mem) bottom_data, 0,
+                      (cl_mem) top_data, 0, &ctx);
+      }
+
+      if (use_global_stats_) {
+        // use the stored mean/variance estimates.
+        const Dtype scale_factor = this->blobs_[2]->cpu_data()[0] == 0 ?
+            0 : 1 / this->blobs_[2]->cpu_data()[0];
+        greentea_gpu_scale(this->device_->id(), variance_.count(), scale_factor,
+            (cl_mem) (this->blobs_[0]->gpu_data()), 0,
+            (cl_mem) (mean_.mutable_gpu_data()), 0);
+        greentea_gpu_scale(this->device_->id(), variance_.count(), scale_factor,
+            (cl_mem) (this->blobs_[1]->gpu_data()), 0,
+            (cl_mem) (variance_.mutable_gpu_data()), 0);
       } else {
-            viennacl::ocl::kernel &oclk_bn_use_global_stats =
-              program.get_kernel(
-                CL_KERNEL_SELECT("batch_norm_use_global_stats"));
-            oclk_bn_use_global_stats.arg(argIdx++, num);
-            oclk_bn_use_global_stats.arg(argIdx++, channels_);
-            oclk_bn_use_global_stats.arg(argIdx++, spatial_dim);
-            oclk_bn_use_global_stats.arg(argIdx++, scale_factor);
-            oclk_bn_use_global_stats.arg(argIdx++, eps_);
-            oclk_bn_use_global_stats.arg(argIdx++,
-              WrapHandle((cl_mem) this->blobs_[0]->gpu_data(), &ctx));
-            oclk_bn_use_global_stats.arg(argIdx++,
-              WrapHandle((cl_mem) this->blobs_[1]->gpu_data(), &ctx));
-            oclk_bn_use_global_stats.arg(argIdx++,
-              WrapHandle((cl_mem) bottom_data, &ctx));
-            oclk_bn_use_global_stats.arg(argIdx++,
-              WrapHandle((cl_mem) top_data, &ctx));
-            OCL_CHECK(clEnqueueNDRangeKernel(ctx.get_queue().handle().get(),
-                     oclk_bn_use_global_stats.handle().get(), 3, NULL,
-                     global_work_size_, NULL, 0, NULL,
-                     NULL));
-      }
-    } else {
-      if (bottom[0] != top[0]) {
-       greentea_copy<Dtype>(bottom[0]->count(), (cl_mem) bottom_data, 0,
-                            (cl_mem) top_data, 0, &ctx);
-    }
-
-     // compute mean
-     greentea_gpu_gemv<Dtype>(this->device_->id(), CblasNoTrans,
-                              channels_ * num, spatial_dim,
-                              1. / (num * spatial_dim), (cl_mem) bottom_data,
-                              0, (cl_mem) (spatial_sum_multiplier_.gpu_data()),
-                              0, 0.,
-                              (cl_mem) (num_by_chans_.mutable_gpu_data()), 0);
-     greentea_gpu_gemv<Dtype>(this->device_->id(), CblasTrans, num, channels_,
-                              1., (cl_mem) (num_by_chans_.gpu_data()), 0,
-                              (cl_mem) (batch_sum_multiplier_.gpu_data()), 0,
-                              0., (cl_mem) (mean_.mutable_gpu_data()), 0);
-
-     // subtract mean
-     greentea_gpu_gemm<Dtype>(this->device_->id(), CblasNoTrans, CblasNoTrans,
-                              num, channels_, 1, 1,
-                              (cl_mem) (batch_sum_multiplier_.gpu_data()), 0,
-                              (cl_mem) (mean_.gpu_data()), 0, 0.,
-                              (cl_mem) (num_by_chans_.mutable_gpu_data()), 0);
-     greentea_gpu_gemm<Dtype>(this->device_->id(), CblasNoTrans, CblasNoTrans,
-                              channels_ * num, spatial_dim, 1, -1,
-                              (cl_mem) (num_by_chans_.gpu_data()), 0,
-                              (cl_mem) (spatial_sum_multiplier_.gpu_data()), 0,
-                              1., (cl_mem) top_data, 0);
-
-     // compute variance using var(X) = E((X-EX)^2)
-     greentea_gpu_powx<Dtype>(this->device_->id(), top[0]->count(),
-                              (cl_mem) top_data, 0, Dtype(2),
-                              (cl_mem) (temp_.mutable_gpu_data()), 0);
-     // (X-EX)^2
-     greentea_gpu_gemv<Dtype>(this->device_->id(), CblasNoTrans,
-                              channels_ * num, spatial_dim,
-                              1. / (num * spatial_dim),
-                              (cl_mem) (temp_.gpu_data()), 0,
-                              (cl_mem) (spatial_sum_multiplier_.gpu_data()), 0,
-                              0., (cl_mem) (num_by_chans_.mutable_gpu_data()),
-                              0);
-     greentea_gpu_gemv<Dtype>(this->device_->id(), CblasTrans, num, channels_,
-                              1., (cl_mem) (num_by_chans_.gpu_data()), 0,
-                              (cl_mem) (batch_sum_multiplier_.gpu_data()), 0,
-                              0., (cl_mem) (variance_.mutable_gpu_data()), 0);
-     // E((X_EX)^2)
-
-     // compute and save moving average
-     this->blobs_[2]->mutable_cpu_data()[0] *= moving_average_fraction_;
-     this->blobs_[2]->mutable_cpu_data()[0] += 1;
-     greentea_gpu_axpby<Dtype>(this->device_->id(), mean_.count(), Dtype(1),
-                               (cl_mem) (mean_.gpu_data()), 0,
-                               moving_average_fraction_,
-                               (cl_mem) (this->blobs_[0]->mutable_gpu_data()),
-                               0);
-     int_tp m = bottom[0]->count() / channels_;
-     Dtype bias_correction_factor = m > 1 ? Dtype(m) / (m - 1) : 1;
-     greentea_gpu_axpby<Dtype>(this->device_->id(), variance_.count(),
-                               bias_correction_factor,
-                               (cl_mem) (variance_.gpu_data()), 0,
-                               moving_average_fraction_,
-                               (cl_mem) (this->blobs_[1]->mutable_gpu_data()),
-                               0);
-
-     // normalize variance
-     greentea_gpu_add_scalar<Dtype>(this->device_->id(),
-                                    variance_.count(), eps_,
-                                    (cl_mem) (variance_.mutable_gpu_data()), 0);
-     greentea_gpu_powx<Dtype>(this->device_->id(), variance_.count(),
-                              (cl_mem) (variance_.gpu_data()), 0, Dtype(0.5),
-                              (cl_mem) (variance_.mutable_gpu_data()), 0);
-
-     // replicate variance to input size
-     greentea_gpu_gemm<Dtype>(this->device_->id(), CblasNoTrans, CblasNoTrans,
-                              num, channels_, 1, 1,
-                              (cl_mem) (batch_sum_multiplier_.gpu_data()), 0,
-                              (cl_mem) (variance_.gpu_data()), 0, 0.,
-                              (cl_mem) (num_by_chans_.mutable_gpu_data()), 0);
-     greentea_gpu_gemm<Dtype>(this->device_->id(), CblasNoTrans, CblasNoTrans,
-                              channels_ * num, spatial_dim, 1, 1.,
-                              (cl_mem) (num_by_chans_.gpu_data()), 0,
-                              (cl_mem) (spatial_sum_multiplier_.gpu_data()), 0,
-                              0., (cl_mem) (temp_.mutable_gpu_data()), 0);
-     greentea_gpu_div<Dtype>(this->device_->id(), temp_.count(),
-                             (cl_mem) top_data, 0, (cl_mem) (temp_.gpu_data()),
-                             0, (cl_mem) top_data, 0);
-     // TODO(cdoersch): The caching is only needed because later in-place layers
-     //                 might clobber the data.  Can we skip this if they won't?
-     greentea_copy<Dtype>(x_norm_.count(), (cl_mem) top_data, 0,
-                          (cl_mem) (x_norm_.mutable_gpu_data()), 0, &ctx);
-     }
+        // compute mean
+        greentea_gpu_gemv<Dtype>(this->device_->id(),
+            CblasNoTrans, channels_ * num, spatial_dim,
+            1. / (num * spatial_dim), (cl_mem) bottom_data, 0,
+            (cl_mem) (spatial_sum_multiplier_.gpu_data()), 0, 0.,
+            (cl_mem) (num_by_chans_.mutable_gpu_data()), 0);
+        greentea_gpu_gemv<Dtype>(this->device_->id(),
+            CblasTrans, num, channels_, 1.,
+            (cl_mem) (num_by_chans_.gpu_data()), 0,
+            (cl_mem) (batch_sum_multiplier_.gpu_data()), 0, 0.,
+            (cl_mem) (mean_.mutable_gpu_data()), 0);
+      }
+
+      // subtract mean
+      greentea_gpu_gemm<Dtype>(this->device_->id(), CblasNoTrans, CblasNoTrans,
+          num, channels_, 1, 1,
+          (cl_mem) (batch_sum_multiplier_.gpu_data()), 0,
+          (cl_mem) (mean_.gpu_data()), 0, 0.,
+          (cl_mem) (num_by_chans_.mutable_gpu_data()), 0);
+      greentea_gpu_gemm<Dtype>(this->device_->id(), CblasNoTrans, CblasNoTrans,
+          channels_ * num,
+          spatial_dim, 1, -1, (cl_mem) (num_by_chans_.gpu_data()), 0,
+          (cl_mem) (spatial_sum_multiplier_.gpu_data()), 0, 1.,
+          (cl_mem) top_data, 0);
+
+      if (!use_global_stats_) {
+        // compute variance using var(X) = E((X-EX)^2)
+        greentea_gpu_mul<Dtype>(this->device_->id(),
+            top[0]->count(), (cl_mem) (top[0]->gpu_data()), 0,
+            (cl_mem) (top[0]->gpu_data()), 0,
+            (cl_mem) (temp_.mutable_gpu_data()), 0);  // (X-EX)^2
+        greentea_gpu_gemv<Dtype>(this->device_->id(),
+            CblasNoTrans, channels_ * num, spatial_dim,
+            1. / (num * spatial_dim), (cl_mem) (temp_.gpu_data()), 0,
+            (cl_mem) (spatial_sum_multiplier_.gpu_data()), 0, 0.,
+            (cl_mem) (num_by_chans_.mutable_gpu_data()), 0);
+        greentea_gpu_gemv<Dtype>(this->device_->id(),
+            CblasTrans, num, channels_, Dtype(1.),
+            (cl_mem) (num_by_chans_.gpu_data()), 0,
+            (cl_mem) (batch_sum_multiplier_.gpu_data()), 0, Dtype(0.),
+            (cl_mem) (variance_.mutable_gpu_data()), 0);  // E((X_EX)^2)
+
+        // compute and save moving average
+        this->blobs_[2]->mutable_cpu_data()[0] *= moving_average_fraction_;
+        this->blobs_[2]->mutable_cpu_data()[0] += 1;
+        greentea_gpu_axpby(this->device_->id(), mean_.count(), Dtype(1),
+            (cl_mem) (mean_.gpu_data()), 0,
+            moving_average_fraction_,
+            (cl_mem) (this->blobs_[0]->mutable_gpu_data()), 0);
+        int_tp m = bottom[0]->count()/channels_;
+        Dtype bias_correction_factor = m > 1 ? Dtype(m)/(m-1) : 1;
+        greentea_gpu_axpby<Dtype>(this->device_->id(), variance_.count(),
+            bias_correction_factor,
+            (cl_mem) (variance_.gpu_data()), 0, moving_average_fraction_,
+            (cl_mem) (this->blobs_[1]->mutable_gpu_data()), 0);
+      }
+
+      // normalize variance
+      greentea_gpu_add_scalar<Dtype>(this->device_->id(), variance_.count(),
+                              eps_, (cl_mem) (variance_.mutable_gpu_data()), 0);
+      greentea_gpu_sqrt<Dtype>(this->device_->id(), variance_.count(),
+          (cl_mem) (variance_.gpu_data()), 0,
+          (cl_mem) (variance_.mutable_gpu_data()), 0);
+
+      // replicate variance to input size
+      greentea_gpu_gemm<Dtype>(this->device_->id(), CblasNoTrans, CblasNoTrans,
+          num, channels_, 1, 1,
+          (cl_mem) (batch_sum_multiplier_.gpu_data()), 0,
+          (cl_mem) (variance_.gpu_data()), 0, 0.,
+          (cl_mem) (num_by_chans_.mutable_gpu_data()), 0);
+      greentea_gpu_gemm<Dtype>(this->device_->id(), CblasNoTrans, CblasNoTrans,
+          channels_ * num,
+          spatial_dim, 1, 1., (cl_mem) (num_by_chans_.gpu_data()), 0,
+          (cl_mem) (spatial_sum_multiplier_.gpu_data()), 0, 0.,
+          (cl_mem) (temp_.mutable_gpu_data()), 0);
+      greentea_gpu_div<Dtype>(this->device_->id(), temp_.count(),
+                       (cl_mem) top_data, 0, (cl_mem) (temp_.gpu_data()), 0,
+                       (cl_mem) top_data, 0);
+      // TODO(cdoersch): The caching is only needed
+      //                 because later in-place layers might clobber the data.
+      //                 Can we skip this if they won't?
+      greentea_copy<Dtype>(x_norm_.count(), (cl_mem)top_data, 0,
+                    (cl_mem) (x_norm_.mutable_gpu_data()), 0, &ctx);
 #endif  // USE_GREENTEA
   }
-=======
-  // subtract mean
-  caffe_gpu_gemm<Dtype>(CblasNoTrans, CblasNoTrans, num, channels_, 1, 1,
-      batch_sum_multiplier_.gpu_data(), mean_.gpu_data(), 0.,
-      num_by_chans_.mutable_gpu_data());
-  caffe_gpu_gemm<Dtype>(CblasNoTrans, CblasNoTrans, channels_ * num,
-      spatial_dim, 1, -1, num_by_chans_.gpu_data(),
-      spatial_sum_multiplier_.gpu_data(), 1., top_data);
-
-  if (!use_global_stats_) {
-    // compute variance using var(X) = E((X-EX)^2)
-    caffe_gpu_mul(top[0]->count(), top[0]->gpu_data(), top[0]->gpu_data(),
-        temp_.mutable_gpu_data());  // (X-EX)^2
-    caffe_gpu_gemv<Dtype>(CblasNoTrans, channels_ * num, spatial_dim,
-        1. / (num * spatial_dim), temp_.gpu_data(),
-        spatial_sum_multiplier_.gpu_data(), 0.,
-        num_by_chans_.mutable_gpu_data());
-    caffe_gpu_gemv<Dtype>(CblasTrans, num, channels_, Dtype(1.),
-        num_by_chans_.gpu_data(), batch_sum_multiplier_.gpu_data(), Dtype(0.),
-        variance_.mutable_gpu_data());  // E((X_EX)^2)
-
-    // compute and save moving average
-    this->blobs_[2]->mutable_cpu_data()[0] *= moving_average_fraction_;
-    this->blobs_[2]->mutable_cpu_data()[0] += 1;
-    caffe_gpu_axpby(mean_.count(), Dtype(1), mean_.gpu_data(),
-        moving_average_fraction_, this->blobs_[0]->mutable_gpu_data());
-    int m = bottom[0]->count()/channels_;
-    Dtype bias_correction_factor = m > 1 ? Dtype(m)/(m-1) : 1;
-    caffe_gpu_axpby(variance_.count(), bias_correction_factor,
-        variance_.gpu_data(), moving_average_fraction_,
-        this->blobs_[1]->mutable_gpu_data());
-  }
-
-  // normalize variance
-  caffe_gpu_add_scalar(variance_.count(), eps_, variance_.mutable_gpu_data());
-  caffe_gpu_sqrt(variance_.count(), variance_.gpu_data(),
-      variance_.mutable_gpu_data());
-
-  // replicate variance to input size
-  caffe_gpu_gemm<Dtype>(CblasNoTrans, CblasNoTrans, num, channels_, 1, 1,
-      batch_sum_multiplier_.gpu_data(), variance_.gpu_data(), 0.,
-      num_by_chans_.mutable_gpu_data());
-  caffe_gpu_gemm<Dtype>(CblasNoTrans, CblasNoTrans, channels_ * num,
-      spatial_dim, 1, 1., num_by_chans_.gpu_data(),
-      spatial_sum_multiplier_.gpu_data(), 0., temp_.mutable_gpu_data());
-  caffe_gpu_div(temp_.count(), top_data, temp_.gpu_data(), top_data);
-  // TODO(cdoersch): The caching is only needed because later in-place layers
-  //                 might clobber the data.  Can we skip this if they won't?
-  caffe_copy(x_norm_.count(), top_data,
-      x_norm_.mutable_gpu_data());
->>>>>>> eeebdab1
 }
 
 template<typename Dtype>
