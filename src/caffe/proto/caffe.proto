--- conflicted
+++ resolved
@@ -479,19 +479,6 @@
   optional bool bias_term = 2 [default = true]; // whether to have bias terms
 
   // Pad, kernel size, and stride are all given as a single value for equal
-<<<<<<< HEAD
-  // dimensions in height and width or as Y, X pairs.
-  repeated uint32 pad = 3; // The padding size (equal in Y, X)
-  optional uint32 pad_h = 9 [default = 0]; // The padding height
-  optional uint32 pad_w = 10 [default = 0]; // The padding width
-  repeated uint32 kernel_size = 4; // The kernel size (square)
-  optional uint32 kernel_h = 11; // The kernel height
-  optional uint32 kernel_w = 12; // The kernel width
-  optional uint32 group = 5 [default = 1]; // The group size for group conv
-  repeated uint32 stride = 6; // The stride (equal in Y, X)
-  optional uint32 stride_h = 13; // The stride height
-  optional uint32 stride_w = 14; // The stride width
-=======
   // dimensions in all spatial dimensions, or once per spatial dimension.
   repeated uint32 pad = 3; // The padding size; defaults to 0
   repeated uint32 kernel_size = 4; // The kernel size
@@ -508,7 +495,6 @@
 
   optional uint32 group = 5 [default = 1]; // The group size for group conv
 
->>>>>>> 2e1c1cb7
   optional FillerParameter weight_filler = 7; // The filler for the weight
   optional FillerParameter bias_filler = 8; // The filler for the bias
   enum Engine {
@@ -517,16 +503,12 @@
     CUDNN = 2;
   }
   optional Engine engine = 15 [default = DEFAULT];
-<<<<<<< HEAD
   
   // Strided kernel parameters
-  repeated uint32 kstride = 16;
-  optional uint32 kstride_h = 17 [default = 0];
-  optional uint32 kstride_w = 18 [default = 0];
+  repeated uint32 kstride = 18;
+  optional uint32 kstride_h = 19 [default = 1];
+  optional uint32 kstride_w = 20 [default = 1];
   
-=======
-
->>>>>>> 2e1c1cb7
   // The axis to interpret as "channels" when performing convolution.
   // Preceding dimensions are treated as independent inputs;
   // succeeding dimensions are treated as "spatial".
@@ -536,9 +518,6 @@
   // With (N, C, D, H, W) inputs, and axis == 1, we perform
   // N independent 3D convolutions, sliding (C/g)-channels
   // filters across the spatial axes (D, H, W) of the input.
-<<<<<<< HEAD
-  optional int32 axis = 19 [default = 1];
-=======
   optional int32 axis = 16 [default = 1];
 
   // Whether to force use of the general ND convolution, even if a specific
@@ -547,7 +526,6 @@
   // implementation; for input blobs with num_axes != 2, this option is
   // ignored and the ND implementation will be used.)
   optional bool force_nd_im2col = 17 [default = false];
->>>>>>> 2e1c1cb7
 }
 
 message DataParameter {
