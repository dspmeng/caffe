#include <cstdio>

#include <algorithm>
#include <string>
#include <vector>

#include "caffe/net.hpp"
#include "caffe/proto/caffe.pb.h"
#include "caffe/solver.hpp"
#include "caffe/util/format.hpp"
#include "caffe/util/io.hpp"
#include "caffe/util/math_functions.hpp"
#include "caffe/util/upgrade_proto.hpp"

namespace caffe {

template<typename Dtype>
void Solver<Dtype>::SetActionFunction(ActionCallback func) {
  action_request_function_ = func;
}

template<typename Dtype>
SolverAction::Enum Solver<Dtype>::GetRequestedAction() {
  if (action_request_function_) {
    // If the external request function has been set, call it.
    return action_request_function_();
  }
  return SolverAction::NONE;
}

template<typename Dtype>
Solver<Dtype>::Solver(const SolverParameter& param, const Solver* root_solver)
    : net_(),
      device_(Caffe::GetDefaultDevice()), callbacks_(),
              root_solver_(root_solver), requested_early_exit_(false) {
  Init(param);
}

template<typename Dtype>
Solver<Dtype>::Solver(const string& param_file, const Solver* root_solver)
    : net_(),
      device_(Caffe::GetDefaultDevice()), callbacks_(),
              root_solver_(root_solver), requested_early_exit_(false) {
  SolverParameter param;
  ReadSolverParamsFromTextFileOrDie(param_file, &param);
  CheckType(&param);
  Init(param);
}

<<<<<<< HEAD
template<typename Dtype>
=======
template <typename Dtype>
void Solver<Dtype>::CheckType(SolverParameter* param) {
  // Harmonize solver class type with configured type to avoid confusion.
  if (param->has_type()) {
    CHECK_EQ(param->type(), this->type())
        << "Solver type must agree with instantiated solver class.";
  } else {
    param->set_type(this->type());
  }
}

template <typename Dtype>
>>>>>>> a6c65333
void Solver<Dtype>::Init(const SolverParameter& param) {
  CHECK(Caffe::root_solver() || root_solver_)
      << "root_solver_ needs to be set for all non-root solvers";
  LOG_IF(INFO, Caffe::root_solver()) << "Initializing solver from parameters: "
    << std::endl << param.DebugString();
  param_ = param;
  CHECK_GE(param_.average_loss(), 1) << "average_loss should be non-negative.";
  CheckSnapshotWritePermissions();
  if (Caffe::root_solver() && param_.random_seed() >= 0) {
    Caffe::set_random_seed(param_.random_seed(), device_);
  }
  // Scaffolding code
  InitTrainNet();
  if (Caffe::root_solver()) {
    InitTestNets();
    LOG(INFO) << "Solver scaffolding done.";
  }
  iter_ = 0;
  current_step_ = 0;
}


template<typename Dtype>
void Solver<Dtype>::UpdateSolverParams(const SolverParameter& param) {
  param_ = param;
}

template<typename Dtype>
SolverParameter Solver<Dtype>::GetSolverParams() {
  return param_;
}

template<typename Dtype>
void Solver<Dtype>::InitTrainNet() {
  const int_tp num_train_nets = param_.has_net() + param_.has_net_param()
      + param_.has_train_net() + param_.has_train_net_param();
  const string& field_names = "net, net_param, train_net, train_net_param";
  CHECK_GE(num_train_nets, 1)<< "SolverParameter must specify a train net "
  << "using one of these fields: " << field_names;
  CHECK_LE(num_train_nets, 1)<< "SolverParameter must not contain more than "
  << "one of these fields specifying a train_net: " << field_names;
  NetParameter net_param;
  if (param_.has_train_net_param()) {
    LOG_IF(INFO, Caffe::root_solver())
        << "Creating training net specified in train_net_param.";
    net_param.CopyFrom(param_.train_net_param());
  } else if (param_.has_train_net()) {
    LOG_IF(INFO, Caffe::root_solver())
        << "Creating training net from train_net file: " << param_.train_net();
    ReadNetParamsFromTextFileOrDie(param_.train_net(), &net_param);
  }
  if (param_.has_net_param()) {
    LOG_IF(INFO, Caffe::root_solver())
        << "Creating training net specified in net_param.";
    net_param.CopyFrom(param_.net_param());
  }
  if (param_.has_net()) {
    LOG_IF(INFO, Caffe::root_solver())
        << "Creating training net from net file: " << param_.net();
    ReadNetParamsFromTextFileOrDie(param_.net(), &net_param);
  }
  // Set the correct NetState.  We start with the solver defaults (lowest
  // precedence); then, merge in any NetState specified by the net_param itself;
  // finally, merge in any NetState specified by the train_state (highest
  // precedence).
  NetState net_state;
  net_state.set_phase(TRAIN);
  net_state.MergeFrom(net_param.state());
  net_state.MergeFrom(param_.train_state());
  net_param.mutable_state()->CopyFrom(net_state);
  if (Caffe::root_solver()) {
    net_.reset(new Net<Dtype>(net_param, this->device_));
  } else {
    net_.reset(
        new Net<Dtype>(net_param, this->device_, root_solver_->net_.get()));
  }
}

template<typename Dtype>
void Solver<Dtype>::InitTestNets() {
  CHECK(Caffe::root_solver());
  const bool has_net_param = param_.has_net_param();
  const bool has_net_file = param_.has_net();
  const int_tp num_generic_nets = has_net_param + has_net_file;
  CHECK_LE(num_generic_nets, 1)
        << "Both net_param and net_file may not be specified.";
  const int_tp num_test_net_params = param_.test_net_param_size();
  const int_tp num_test_net_files = param_.test_net_size();
  const int_tp num_test_nets = num_test_net_params + num_test_net_files;
  if (num_generic_nets) {
    CHECK_GE(param_.test_iter_size(), num_test_nets)
        << "test_iter must be specified for each test network.";
  } else {
    CHECK_EQ(param_.test_iter_size(), num_test_nets)
    << "test_iter must be specified for each test network.";
  }
  // If we have a generic net (specified by net or net_param, rather than
  // test_net or test_net_param), we may have an unlimited number of actual
  // test networks -- the actual number is given by the number of remaining
  // test_iters after any test nets specified by test_net_param and/or test_net
  // are evaluated.
  const int_tp num_generic_net_instances = param_.test_iter_size()
      - num_test_nets;
  const int_tp num_test_net_instances = num_test_nets
      + num_generic_net_instances;
  if (param_.test_state_size()) {
    CHECK_EQ(param_.test_state_size(), num_test_net_instances)
        << "test_state must be unspecified or specified once per test net.";
  }
  if (num_test_net_instances) {
    CHECK_GT(param_.test_interval(), 0);
  }
  int_tp test_net_id = 0;
  vector<string> sources(num_test_net_instances);
  vector<NetParameter> net_params(num_test_net_instances);
  for (int_tp i = 0; i < num_test_net_params; ++i, ++test_net_id) {
    sources[test_net_id] = "test_net_param";
    net_params[test_net_id].CopyFrom(param_.test_net_param(i));
  }
  for (int_tp i = 0; i < num_test_net_files; ++i, ++test_net_id) {
    sources[test_net_id] = "test_net file: " + param_.test_net(i);
    ReadNetParamsFromTextFileOrDie(param_.test_net(i),
                                   &net_params[test_net_id]);
  }
  const int_tp remaining_test_nets = param_.test_iter_size() - test_net_id;
  if (has_net_param) {
    for (int_tp i = 0; i < remaining_test_nets; ++i, ++test_net_id) {
      sources[test_net_id] = "net_param";
      net_params[test_net_id].CopyFrom(param_.net_param());
    }
  }
  if (has_net_file) {
    for (int_tp i = 0; i < remaining_test_nets; ++i, ++test_net_id) {
      sources[test_net_id] = "net file: " + param_.net();
      ReadNetParamsFromTextFileOrDie(param_.net(), &net_params[test_net_id]);
    }
  }
  test_nets_.resize(num_test_net_instances);
  for (int_tp i = 0; i < num_test_net_instances; ++i) {
    // Set the correct NetState.  We start with the solver defaults (lowest
    // precedence); then, merge in any NetState specified by the net_param
    // itself; finally, merge in any NetState specified by the test_state
    // (highest precedence).
    NetState net_state;
    net_state.set_phase(TEST);
    net_state.MergeFrom(net_params[i].state());
    if (param_.test_state_size()) {
      net_state.MergeFrom(param_.test_state(i));
    }
    net_params[i].mutable_state()->CopyFrom(net_state);
    LOG(INFO)
        << "Creating test net (#" << i << ") specified by " << sources[i];
    if (Caffe::root_solver()) {
      test_nets_[i].reset(new Net<Dtype>(net_params[i], this->device_));
    } else {
      test_nets_[i].reset(new Net<Dtype>(net_params[i], this->device_,
          root_solver_->test_nets_[i].get()));
    }
    test_nets_[i]->set_debug_info(param_.debug_info());
  }
}

template <typename Dtype>
Dtype Solver<Dtype>::Step(int_tp iters) {
  const int_tp start_iter = iter_;
  const int_tp stop_iter = iter_ + iters;
  int average_loss = this->param_.average_loss();
  losses_.clear();
  smoothed_loss_ = 0;

  while (iter_ < stop_iter) {
    // zero-init the params
    net_->ClearParamDiffs();
    if (param_.test_interval() && iter_ % param_.test_interval() == 0
        && (iter_ > 0 || param_.test_initialization())
        && Caffe::root_solver()) {
      TestAll();
      if (requested_early_exit_) {
        // Break out of the while loop because stop was requested while testing.
        break;
      }
    }

    for (int_tp i = 0; i < callbacks_.size(); ++i) {
      callbacks_[i]->on_start();
    }
    const bool display = param_.display() && iter_ % param_.display() == 0;
    net_->set_debug_info(display && param_.debug_info());
    // accumulate the loss and gradient
    Dtype loss = 0;
    for (int_tp i = 0; i < param_.iter_size(); ++i) {
      loss += net_->ForwardBackward();
    }
    loss /= param_.iter_size();
    // average the loss across iterations for smoothed reporting
    UpdateSmoothedLoss(loss, start_iter, average_loss);
    if (display) {
      LOG_IF(INFO, Caffe::root_solver()) << "Iteration " << iter_
          << ", loss = " << smoothed_loss_;
      const vector<Blob<Dtype>*>& result = net_->output_blobs();
      int_tp score_index = 0;
      for (int_tp j = 0; j < result.size(); ++j) {
        const Dtype* result_vec = result[j]->cpu_data();
        const string& output_name =
        net_->blob_names()[net_->output_blob_indices()[j]];
        const Dtype loss_weight =
        net_->blob_loss_weights()[net_->output_blob_indices()[j]];
        for (int_tp k = 0; k < result[j]->count(); ++k) {
          ostringstream loss_msg_stream;
          if (loss_weight) {
            loss_msg_stream << " (* " << loss_weight
            << " = " << loss_weight * result_vec[k] << " loss)";
          }
          LOG_IF(INFO, Caffe::root_solver()) << "    Train net output #"
              << score_index++ << ": " << output_name << " = "
              << result_vec[k] << loss_msg_stream.str();
        }
      }
    }
    for (int_tp i = 0; i < callbacks_.size(); ++i) {
      callbacks_[i]->on_gradients_ready();
    }
    ApplyUpdate();

    // Increment the internal iter_ counter -- its value should always indicate
    // the number of times the weights have been updated.
    ++iter_;

    SolverAction::Enum request = GetRequestedAction();

    // Save a snapshot if needed.
    if ((param_.snapshot()
         && iter_ % param_.snapshot() == 0
         && Caffe::root_solver()) ||
         (request == SolverAction::SNAPSHOT)) {
      Snapshot();
    }
    if (SolverAction::STOP == request) {
      requested_early_exit_ = true;
      // Break out of training loop.
      break;
    }
  }
  return smoothed_loss_;
}

template<typename Dtype>
void Solver<Dtype>::Solve(const char* resume_file) {
  CHECK(Caffe::root_solver());
  LOG(INFO) << "Solving " << net_->name();
  LOG(INFO) << "Learning Rate Policy: " << param_.lr_policy();

  // Initialize to false every time we start solving.
  requested_early_exit_ = false;

  if (resume_file) {
    LOG(INFO) << "Restoring previous solver status from " << resume_file;
    Restore(resume_file);
  }

  // For a network that is trained by the solver, no bottom or top vecs
  // should be given, and we will just provide dummy vecs.
  int start_iter = iter_;
  Step(param_.max_iter() - iter_);
  // If we haven't already, save a snapshot after optimization, unless
  // overridden by setting snapshot_after_train := false
  if (param_.snapshot_after_train()
      && (!param_.snapshot() || iter_ % param_.snapshot() != 0)) {
    Snapshot();
  }
  if (requested_early_exit_) {
    LOG(INFO) << "Optimization stopped early.";
    return;
  }
  // After the optimization is done, run an additional train and test pass to
  // display the train and test loss/outputs if appropriate (based on the
  // display and test_interval settings, respectively).  Unlike in the rest of
  // training, for the train net we only run a forward pass as we've already
  // updated the parameters "max_iter" times -- this final pass is only done to
  // display the loss, which is computed in the forward pass.
  if (param_.display() && iter_ % param_.display() == 0) {
    int average_loss = this->param_.average_loss();
    Dtype loss;
    net_->Forward(&loss);

    UpdateSmoothedLoss(loss, start_iter, average_loss);

    LOG(INFO) << "Iteration " << iter_ << ", loss = " << smoothed_loss_;
  }
  if (param_.test_interval() && iter_ % param_.test_interval() == 0) {
    TestAll();
  }
  LOG(INFO) << "Optimization Done.";
}


template <typename Dtype>
void Solver<Dtype>::TestAll() {
  for (int_tp test_net_id = 0;
       test_net_id < test_nets_.size() && !requested_early_exit_;
       ++test_net_id) {
    Test(test_net_id);
  }
}

template<typename Dtype>
void Solver<Dtype>::Test(const int_tp test_net_id) {
  CHECK(Caffe::root_solver());
  LOG(INFO) << "Iteration " << iter_
            << ", Testing net (#" << test_net_id << ")";
  CHECK_NOTNULL(test_nets_[test_net_id].get())->
  ShareTrainedLayersWith(net_.get());
  vector<Dtype> test_score;
  vector<int_tp> test_score_output_id;
  const shared_ptr<Net<Dtype> >& test_net = test_nets_[test_net_id];
  Dtype loss = 0;
  for (int_tp i = 0; i < param_.test_iter(test_net_id); ++i) {
    SolverAction::Enum request = GetRequestedAction();
    // Check to see if stoppage of testing/training has been requested.
    while (request != SolverAction::NONE) {
        if (SolverAction::SNAPSHOT == request) {
          Snapshot();
        } else if (SolverAction::STOP == request) {
          requested_early_exit_ = true;
        }
        request = GetRequestedAction();
    }
    if (requested_early_exit_) {
      // break out of test loop.
      break;
    }

    Dtype iter_loss;
    const vector<Blob<Dtype>*>& result =
        test_net->Forward(&iter_loss);
    if (param_.test_compute_loss()) {
      loss += iter_loss;
    }
    if (i == 0) {
      for (int_tp j = 0; j < result.size(); ++j) {
        const Dtype* result_vec = result[j]->cpu_data();
        for (int_tp k = 0; k < result[j]->count(); ++k) {
          test_score.push_back(result_vec[k]);
          test_score_output_id.push_back(j);
        }
      }
    } else {
      int_tp idx = 0;
      for (int_tp j = 0; j < result.size(); ++j) {
        const Dtype* result_vec = result[j]->cpu_data();
        for (int_tp k = 0; k < result[j]->count(); ++k) {
          test_score[idx++] += result_vec[k];
        }
      }
    }
  }
  if (requested_early_exit_) {
    LOG(INFO)     << "Test interrupted.";
    return;
  }
  if (param_.test_compute_loss()) {
    loss /= param_.test_iter(test_net_id);
    LOG(INFO) << "Test loss: " << loss;
  }
  for (int_tp i = 0; i < test_score.size(); ++i) {
    const int_tp output_blob_index =
    test_net->output_blob_indices()[test_score_output_id[i]];
    const string& output_name = test_net->blob_names()[output_blob_index];
    const Dtype loss_weight = test_net->blob_loss_weights()[output_blob_index];
    ostringstream loss_msg_stream;
    const Dtype mean_score = test_score[i] / param_.test_iter(test_net_id);
    if (loss_weight) {
      loss_msg_stream << " (* " << loss_weight
      << " = " << loss_weight * mean_score << " loss)";
    }
    LOG(INFO) << "    Test net output #" << i << ": " << output_name << " = "
              << mean_score << loss_msg_stream.str();
  }
}

template <typename Dtype>
void Solver<Dtype>::Snapshot() {
  CHECK(Caffe::root_solver());
  string model_filename;
  switch (param_.snapshot_format()) {
  case caffe::SolverParameter_SnapshotFormat_BINARYPROTO:
    model_filename = SnapshotToBinaryProto();
    break;
  case caffe::SolverParameter_SnapshotFormat_HDF5:
    model_filename = SnapshotToHDF5();
    break;
  default:
    LOG(FATAL) << "Unsupported snapshot format.";
  }

  SnapshotSolverState(model_filename);
}

template <typename Dtype>
void Solver<Dtype>::CheckSnapshotWritePermissions() {
  if (Caffe::root_solver() && param_.snapshot()) {
    CHECK(param_.has_snapshot_prefix())
        << "In solver params, snapshot is specified but snapshot_prefix is not";
    string probe_filename = SnapshotFilename(".tempfile");
    std::ofstream probe_ofs(probe_filename.c_str());
    if (probe_ofs.good()) {
      probe_ofs.close();
      std::remove(probe_filename.c_str());
    } else {
      LOG(FATAL) << "Cannot write to snapshot prefix '"
          << param_.snapshot_prefix() << "'.  Make sure "
          << "that the directory exists and is writeable.";
    }
  }
}

template <typename Dtype>
string Solver<Dtype>::SnapshotFilename(const string extension) {
  return param_.snapshot_prefix() + "_iter_" + caffe::format_int(iter_)
    + extension;
}

template <typename Dtype>
string Solver<Dtype>::SnapshotToBinaryProto() {
  string model_filename = SnapshotFilename(".caffemodel");
  LOG(INFO) << "Snapshotting to binary proto file " << model_filename;
  NetParameter net_param;
  net_->ToProto(&net_param, param_.snapshot_diff());
  WriteProtoToBinaryFile(net_param, model_filename);
  return model_filename;
}

template <typename Dtype>
string Solver<Dtype>::SnapshotToHDF5() {
  string model_filename = SnapshotFilename(".caffemodel.h5");
  LOG(INFO) << "Snapshotting to HDF5 file " << model_filename;
  net_->ToHDF5(model_filename, param_.snapshot_diff());
  return model_filename;
}

template <typename Dtype>
void Solver<Dtype>::Restore(const char* state_file) {
  CHECK(Caffe::root_solver());
  string state_filename(state_file);
  if (state_filename.size() >= 3 &&
      state_filename.compare(state_filename.size() - 3, 3, ".h5") == 0) {
    RestoreSolverStateFromHDF5(state_filename);
  } else {
    RestoreSolverStateFromBinaryProto(state_filename);
  }
}

template <typename Dtype>
void Solver<Dtype>::UpdateSmoothedLoss(Dtype loss, int_tp start_iter,
    int_tp average_loss) {
  if (losses_.size() < average_loss) {
    losses_.push_back(loss);
    int_tp size = losses_.size();
    smoothed_loss_ = (smoothed_loss_ * (size - 1) + loss) / size;
  } else {
    int_tp idx = (iter_ - start_iter) % average_loss;
    smoothed_loss_ += (loss - losses_[idx]) / average_loss;
    losses_[idx] = loss;
  }
}

INSTANTIATE_CLASS(Solver);

}  // namespace caffe
<|MERGE_RESOLUTION|>--- conflicted
+++ resolved
@@ -47,9 +47,7 @@
   Init(param);
 }
 
-<<<<<<< HEAD
-template<typename Dtype>
-=======
+
 template <typename Dtype>
 void Solver<Dtype>::CheckType(SolverParameter* param) {
   // Harmonize solver class type with configured type to avoid confusion.
@@ -62,7 +60,6 @@
 }
 
 template <typename Dtype>
->>>>>>> a6c65333
 void Solver<Dtype>::Init(const SolverParameter& param) {
   CHECK(Caffe::root_solver() || root_solver_)
       << "root_solver_ needs to be set for all non-root solvers";
