--- conflicted
+++ resolved
@@ -24,21 +24,12 @@
   typedef typename TypeParam::Dtype Dtype;
 
  protected:
-<<<<<<< HEAD
-  GradientBasedSolverTest()
-      : seed_(1701), num_(4), channels_(3), height_(10), width_(10),
-        share_(false) {
-    input_file_ = new string(
-    CMAKE_SOURCE_DIR "caffe/test/test_data/solver_data_list.txt" CMAKE_EXT);
-  }
-=======
   GradientBasedSolverTest() :
       seed_(1701), num_(4), channels_(3), height_(10), width_(10),
       share_(false) {
         input_file_ = new string(
         ABS_TEST_DATA_DIR "/solver_data_list.txt");
       }
->>>>>>> eeebdab1
   ~GradientBasedSolverTest() {
     delete input_file_;
   }
