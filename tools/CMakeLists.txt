# Collect source files
file(GLOB_RECURSE srcs ${CMAKE_CURRENT_SOURCE_DIR}/*.cpp)

# Build each source file independently
foreach(source ${srcs})
  get_filename_component(name ${source} NAME_WE)

  # caffe target already exits
  if(name MATCHES "caffe")
    set(name ${name}.bin)
  endif()

  # target
  add_executable(${name} ${source})
  target_link_libraries(${name} ${Caffe_LINK})
  caffe_default_properties(${name})

  if(MSVC AND COPY_PREREQUISITES)
    caffe_copy_prerequisites(${name} USE_HARD_LINKS)
  endif()

  # set back RUNTIME_OUTPUT_DIRECTORY
  caffe_set_runtime_directory(${name} "${PROJECT_BINARY_DIR}/tools")
  caffe_set_solution_folder(${name} tools)

  # restore output name without suffix
  if(name MATCHES "caffe.bin")
    set_target_properties(${name} PROPERTIES OUTPUT_NAME caffe)
      if(MSVC)
    	# the exectuable will have an import library with the same name as the caffe lib
	    # so change the import library to avoid name clashes
      set_target_properties(${name} PROPERTIES IMPORT_SUFFIX ".bin.lib")
    endif()
  endif()

  # Install
<<<<<<< HEAD
  install(TARGETS ${name} DESTINATION bin)

  if(MSVC AND INSTALL_PREREQUISITES)
    caffe_install_prerequisites(${name} DESTINATION bin)
  endif()
=======
  install(TARGETS ${name} DESTINATION ${CMAKE_INSTALL_BINDIR})

>>>>>>> eeebdab1
endforeach(source)<|MERGE_RESOLUTION|>--- conflicted
+++ resolved
@@ -34,14 +34,10 @@
   endif()
 
   # Install
-<<<<<<< HEAD
-  install(TARGETS ${name} DESTINATION bin)
+  install(TARGETS ${name} DESTINATION ${CMAKE_INSTALL_BINDIR})
 
   if(MSVC AND INSTALL_PREREQUISITES)
-    caffe_install_prerequisites(${name} DESTINATION bin)
+    caffe_install_prerequisites(${name} DESTINATION ${CMAKE_INSTALL_BINDIR})
   endif()
-=======
-  install(TARGETS ${name} DESTINATION ${CMAKE_INSTALL_BINDIR})
 
->>>>>>> eeebdab1
 endforeach(source)