--- conflicted
+++ resolved
@@ -75,7 +75,7 @@
   if (FLAGS_gpu == "all") {
     int count = 0;
 #ifndef CPU_ONLY
-    CUDA_CHECK(cudaGetDeviceCount(&count));
+    count = Caffe::EnumerateDevices(true);
 #else
     NO_GPU;
 #endif
@@ -102,21 +102,18 @@
 // Device Query: show diagnostic information for a GPU device, or
 // enumerate all devices if none is specified.
 int device_query() {
-<<<<<<< HEAD
-  if ( FLAGS_gpu < 0 ) {
+  if (FLAGS_gpu.size() == 0 || FLAGS_gpu == "all") {
     // If no gpu is specified, enumerate all the devices.
     caffe::Caffe::EnumerateDevices();
   } else {
-    LOG(INFO) << "Querying device ID = " << FLAGS_gpu;
-    caffe::Caffe::SetDevice(FLAGS_gpu);
-=======
-  LOG(INFO) << "Querying GPUs " << FLAGS_gpu;
-  vector<int> gpus;
-  get_gpus(&gpus);
-  for (int i = 0; i < gpus.size(); ++i) {
-    caffe::Caffe::SetDevice(gpus[i]);
->>>>>>> c6b9f580
-    caffe::Caffe::DeviceQuery();
+    LOG(INFO) << "Querying GPUs " << FLAGS_gpu;
+    vector<int> gpus;
+    get_gpus(&gpus);
+    Caffe::SetDevices(gpus);
+    for (int i = 0; i < gpus.size(); ++i) {
+      caffe::Caffe::SetDevice(i);
+      caffe::Caffe::DeviceQuery();
+    }
   }
   return 0;
 }
@@ -158,21 +155,14 @@
       }
   }
 
-<<<<<<< HEAD
-  // Set device id and mode
-  if (FLAGS_gpu >= 0) {
-    LOG(INFO) << "Use GPU with device ID " << FLAGS_gpu;
-    Caffe::set_mode(Caffe::GPU);
-    Caffe::SetDevice(FLAGS_gpu);
-  } else {
-    LOG(INFO) << "Use CPU.";
-=======
   vector<int> gpus;
   get_gpus(&gpus);
   if (gpus.size() == 0) {
->>>>>>> c6b9f580
     Caffe::set_mode(Caffe::CPU);
   } else {
+    // Load all devices that will be used
+    Caffe::SetDevices(gpus);
+
     ostringstream s;
     for (int i = 0; i < gpus.size(); ++i) {
       s << (i ? ", " : "") << gpus[i];
@@ -180,7 +170,8 @@
     LOG(INFO) << "Using GPUs " << s.str();
 
     solver_param.set_device_id(gpus[0]);
-    Caffe::SetDevice(gpus[0]);
+    // Initialize the first device
+    Caffe::SetDevice(0);
     Caffe::set_mode(Caffe::GPU);
     Caffe::set_solver_count(gpus.size());
   }
@@ -213,18 +204,13 @@
   CHECK_GT(FLAGS_weights.size(), 0) << "Need model weights to score.";
 
   // Set device id and mode
-<<<<<<< HEAD
-  if (FLAGS_gpu >= 0) {
-    LOG(INFO) << "Use GPU with device ID " << FLAGS_gpu;
-=======
   vector<int> gpus;
   get_gpus(&gpus);
   if (gpus.size() != 0) {
     LOG(INFO) << "Use GPU with device ID " << gpus[0];
-    Caffe::SetDevice(gpus[0]);
->>>>>>> c6b9f580
+    Caffe::SetDevices(gpus);
     Caffe::set_mode(Caffe::GPU);
-    Caffe::SetDevice(FLAGS_gpu);
+    Caffe::SetDevice(0);
   } else {
     LOG(INFO) << "Use CPU.";
     Caffe::set_mode(Caffe::CPU);
@@ -286,18 +272,13 @@
   CHECK_GT(FLAGS_model.size(), 0) << "Need a model definition to time.";
 
   // Set device id and mode
-<<<<<<< HEAD
-  if (FLAGS_gpu >= 0) {
-    LOG(INFO) << "Use GPU with device ID " << FLAGS_gpu;
-=======
   vector<int> gpus;
   get_gpus(&gpus);
   if (gpus.size() != 0) {
     LOG(INFO) << "Use GPU with device ID " << gpus[0];
-    Caffe::SetDevice(gpus[0]);
->>>>>>> c6b9f580
+    Caffe::SetDevices(gpus);
     Caffe::set_mode(Caffe::GPU);
-    Caffe::SetDevice(FLAGS_gpu);
+    Caffe::SetDevice(0);
   } else {
     LOG(INFO) << "Use CPU.";
     Caffe::set_mode(Caffe::CPU);
@@ -339,7 +320,7 @@
     for (int i = 0; i < layers.size(); ++i) {
       timer.Start();
       layers[i]->Forward(bottom_vecs[i], top_vecs[i]);
-      Caffe::Synchronize(FLAGS_gpu);
+      Caffe::Synchronize(0);
       forward_time_per_layer[i] += timer.MicroSeconds();
     }
     forward_time += forward_timer.MicroSeconds();
@@ -348,7 +329,7 @@
       timer.Start();
       layers[i]->Backward(top_vecs[i], bottom_need_backward[i],
                           bottom_vecs[i]);
-      Caffe::Synchronize(FLAGS_gpu);
+      Caffe::Synchronize(0);
       backward_time_per_layer[i] += timer.MicroSeconds();
     }
     backward_time += backward_timer.MicroSeconds();
